--- conflicted
+++ resolved
@@ -1,8 +1,4 @@
-<<<<<<< HEAD
 **Important announcement** - *There is an issue with the calculation of determinism in version 0.0.3 and below; update to version 0.0.4 or above to receive the fix (pip install --upgrade multiSyncPy). Thanks to @mrrezaie for spotting the issue. Please inform anyone you know who might be using multiSyncPy.*
-=======
-**Important announcement** - *There is an issue with the calculation of determinism in version 0.0.3 and below; update to version 0.0.4 to receive the fix (pip install --upgrade multiSyncPy). Thanks to @mrrezaie for spotting the issue. Please inform anyone you know who might be using an old version of multiSyncPy.*
->>>>>>> 057f0f3c
 
 # multiSyncPy
 
